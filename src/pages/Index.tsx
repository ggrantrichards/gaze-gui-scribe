import React, { useEffect, useState, useCallback } from 'react'
import { useGazeTracker } from '@/hooks/useGazeTracker'
import { Calibration } from '@/components/Calibration'
import { GazeOverlay } from '@/components/GazeOverlay'
import { InstructionPanel } from '@/components/InstructionPanel'
import { AutoSuggestionPanel } from '@/components/AutoSuggestionPanel'
import { ComponentGenerationPanel } from '@/components/ComponentGenerationPanel'
import { LiveComponentPreview } from '@/components/LiveComponentPreview'
import NewPage from '@/pages/NewPage'
import { parseInstruction } from '@/utils/nlpParser'
import { applyIntent, captureStyles, revertStyles } from '@/utils/styleApplier'
<<<<<<< HEAD
import type { ElementLock, ComponentNode, GazePoint } from '@/types'
=======
import { parseInstructionSmart } from '../utils/nlpParser'
import type { ElementLock } from '@/types'
>>>>>>> bad59e77

export default function Index() {
  const {
    isInitialized, isCalibrated, currentGaze, error,
    completeCalibration, resetCalibration, pauseTracking, resumeTracking, getElementAtGaze
  } = useGazeTracker()

  const [showCalibration, setShowCalibration] = useState(false)
  const [isPaused, setIsPaused] = useState(false)
  const [lockedElement, setLockedElement] = useState<ElementLock | null>(null)
  const [showInstructionPanel, setShowInstructionPanel] = useState(false)
  const [lastResult, setLastResult] = useState('')
  const [history, setHistory] = useState<ElementLock[]>([])
  const [showNewPage, setShowNewPage] = useState(false)
  const [focusedEl, setFocusedEl] = useState<HTMLElement | null>(null)
  const [seedSuggestion, setSeedSuggestion] = useState<string | undefined>(undefined)
  const [showSuggestions, setShowSuggestions] = useState(true)
  
  // NEW: AI Component Generation (Cal Hacks 12.0 - Fetch.ai integration)
  const [showComponentPanel, setShowComponentPanel] = useState(false)
  const [generatedComponents, setGeneratedComponents] = useState<ComponentNode[]>([])
  const [recentGazeData, setRecentGazeData] = useState<GazePoint[]>([])
  const [previewComponent, setPreviewComponent] = useState<ComponentNode | null>(null)
  
  // Collect gaze data for AI optimization (keep last 200 points)
  useEffect(() => {
    if (currentGaze) {
      setRecentGazeData(prev => {
        const newData = [...prev, currentGaze]
        return newData.slice(-200) // Keep last 200 points
      })
    }
  }, [currentGaze])

  useEffect(() => {
    if (isInitialized && !isCalibrated) setShowCalibration(true)
  }, [isInitialized, isCalibrated])

  // Observe focused element by gaze
  useEffect(() => {
    if (!currentGaze) return
    const el = getElementAtGaze(currentGaze)
    setFocusedEl(el)
  }, [currentGaze, getElementAtGaze])

  const handleCalibrationComplete = () => {
    setShowCalibration(false)
    completeCalibration()
  }

  const handleRecalibrate = () => {
    resetCalibration()
    setShowCalibration(true)
  }

  const lockGazedElement = useCallback(() => {
    if (!currentGaze) return
    const element = getElementAtGaze(currentGaze)
    if (element) {
      const r = element.getBoundingClientRect()
      const props = ['backgroundColor','color','fontSize','padding','margin','borderRadius','border','width','height']
      const lock: ElementLock = {
        id:`${element.tagName.toLowerCase()}-${Date.now()}`,
        role: element.tagName.toLowerCase(),
        bbox: { x: r.left + window.scrollX, y: r.top + window.scrollY, w: r.width, h: r.height },
        element,
        originalStyles: captureStyles(element, props)
      }
      setLockedElement(lock)
      setShowInstructionPanel(true)
      setLastResult('')
    }
  }, [currentGaze, getElementAtGaze])

  // Hotkeys: Cmd/Ctrl+Alt+G to lock; Cmd/Ctrl+Alt+C to create; Esc to close panel; Cmd/Ctrl+Alt+N new page
  useEffect(() => {
    const onKey = (e: KeyboardEvent) => {
      const key = e.key.toLowerCase()
      const meta = (e.metaKey || e.ctrlKey) && e.altKey
      if (meta && key === 'g') {
        e.preventDefault()
        lockGazedElement()
      }
      if (meta && key === 'c') {
        e.preventDefault()
        setShowComponentPanel(prev => !prev)
      }
      if (meta && key === 'n') {
        e.preventDefault()
        setShowNewPage(true)
      }
      if (key === 'escape') {
        if (showInstructionPanel) {
          setShowInstructionPanel(false)
          setLockedElement(null)
        }
        if (showComponentPanel) {
          setShowComponentPanel(false)
        }
      }
    }
    window.addEventListener('keydown', onKey)
    return () => window.removeEventListener('keydown', onKey)
  }, [lockGazedElement, showInstructionPanel, showComponentPanel])
  
  const handleComponentGenerated = useCallback((component: ComponentNode) => {
    setGeneratedComponents(prev => [...prev, component])
    console.log('Component generated:', component)
    
    // Auto-open live preview for newly generated component
    setTimeout(() => {
      setPreviewComponent(component)
    }, 500) // Small delay for smooth transition
  }, [])

  const handleInstructionSubmit = async (text: string) => {
    if (!lockedElement) return
    const intent = await parseInstructionSmart(text, lockedElement.element)
    if (!intent) { setLastResult('❌ Could not understand instruction. Try: “Make this blue”.'); return }
    const result = applyIntent(lockedElement, intent)
    setLastResult(result.success ? `✅ ${result.message}` : `❌ ${result.message}`)
    if (result.success) setHistory([...history, lockedElement])
    setSeedSuggestion(undefined)
  }  

  const handleUndo = () => {
    if (!history.length) return
    const last = history[history.length - 1]
    revertStyles(last)
    setHistory(history.slice(0, -1))
  }

  const togglePause = () => {
    if (isPaused) resumeTracking(); else pauseTracking()
    setIsPaused(!isPaused)
  }

  if (error) {
    return <div className="container"><div className="card">Error: {error}. Grant camera permissions.</div></div>
  }
  if (!isInitialized) {
    return <div className="container"><div className="card">Initializing Clientsight…</div></div>
  }
  if (showCalibration) {
    return <Calibration onComplete={handleCalibrationComplete} onSkip={handleCalibrationComplete} />
  }
  if (showNewPage) {
    return (
      <div className="container">
        <div style={{ display:'flex', justifyContent:'space-between', alignItems:'center', marginBottom:8 }}>
          <h1 style={{ fontSize:28 }}>Clientsight — New Page</h1>
          <div style={{ display:'flex', gap:8 }}>
            <button className="btn secondary" onClick={()=>setShowNewPage(false)}>Back</button>
            <button className="btn secondary" onClick={handleRecalibrate}>Recalibrate</button>
          </div>
        </div>
        <NewPage />
      </div>
    )
  }

  return (
    <div className="container">
      <h1 style={{ fontSize:32, marginBottom:8 }}>
        Clientsight <span style={{ fontSize:14, color:'#8b5cf6', fontWeight:500 }}>Cal Hacks 12.0</span>
      </h1>
      <p className="muted" style={{ marginBottom:16 }}>AI-powered UI generation with gaze tracking (Powered by Fetch.ai)</p>

      <div className="row" style={{ marginBottom:16 }}>
        <div className="card">
          <h2 style={{ marginTop:0 }}>🚀 AI Generation (NEW)</h2>
          <p className="muted">Create components from text prompts using Fetch.ai agents</p>
          <div style={{ display:'flex', gap:8, flexWrap:'wrap' }}>
            <button 
              className="btn" 
              style={{ background: '#8b5cf6', borderColor: '#8b5cf6' }}
              onClick={() => setShowComponentPanel(true)}
            >
              ✨ Generate Component
            </button>
            <button className="btn secondary" onClick={lockGazedElement}>Lock Element (Gaze)</button>
            <button className="btn secondary" onClick={()=>setShowNewPage(true)}>New Page</button>
          </div>
          {generatedComponents.length > 0 && (
            <p className="muted" style={{ marginTop:8, fontSize:12 }}>
              Generated {generatedComponents.length} component(s) | {recentGazeData.length} gaze points tracked
            </p>
          )}
        </div>
        <div className="card">
          <h2 style={{ marginTop:0 }}>Controls</h2>
          <ul className="muted">
            <li>• <kbd>⌘/Ctrl</kbd> + <kbd>Alt</kbd> + <kbd>C</kbd> → AI Generate</li>
            <li>• <kbd>⌘/Ctrl</kbd> + <kbd>Alt</kbd> + <kbd>G</kbd> → Lock Element</li>
            <li>• <kbd>⌘/Ctrl</kbd> + <kbd>Alt</kbd> + <kbd>N</kbd> → New Page</li>
            <li>• <kbd>Esc</kbd> → Close panels</li>
          </ul>
          <div style={{ marginTop:8 }}>
            <button className="btn secondary" onClick={togglePause}>{isPaused ? 'Resume' : 'Pause'} Tracking</button>
            <button className="btn secondary" onClick={handleUndo} style={{ marginLeft:8 }}>Undo ({history.length})</button>
            <button className="btn secondary" onClick={handleRecalibrate} style={{ marginLeft:8 }}>Recalibrate</button>
            <span className="muted" style={{ marginLeft:12 }}>Status: {isCalibrated ? '🟢 Calibrated' : '🟡 Not calibrated'}</span>
            <label style={{ marginLeft:12, fontSize:12 }}>
              <input type="checkbox" checked={showSuggestions} onChange={e=>setShowSuggestions(e.target.checked)} /> Show suggestions
            </label>
          </div>
        </div>
      </div>

      <div className="card" style={{ marginBottom:16 }}>
        <h3 style={{ marginTop:0 }}>How it works</h3>
        <p className="muted">Clientsight combines AI component generation (Fetch.ai agents) with webcam-based gaze tracking. Generate components from text, then optimize them based on where users actually look.</p>
        <div style={{ marginTop:8, padding:8, background:'#8b5cf6', borderRadius:8, color:'white' }}>
          <strong>Cal Hacks 12.0 Demo:</strong> Generate a component → Track your gaze → Get AI optimization suggestions
        </div>
      </div>
      
      {/* Display Generated Components */}
      {generatedComponents.length > 0 && (
        <div className="card" style={{ marginBottom:16 }}>
          <h3 style={{ marginTop:0 }}>Generated Components ({generatedComponents.length})</h3>
          <div style={{ display:'flex', gap:16, flexWrap:'wrap' }}>
            {generatedComponents.map((comp) => (
              <div key={comp.id} className="card" style={{ flex:'1', minWidth:250, background:'#1a1a2e' }}>
                <div style={{ display:'flex', justifyContent:'space-between', alignItems:'center', marginBottom:8 }}>
                  <strong style={{ color:'#8b5cf6' }}>{comp.name}</strong>
                  <span className="muted" style={{ fontSize:10 }}>
                    {comp.agentType === 'component-generator' && '🤖 Fetch.ai Agent'}
                  </span>
                </div>
                <pre style={{ fontSize:10, overflow:'auto', maxHeight:100, background:'#0f0f1e', padding:8, borderRadius:4 }}>
                  <code>{comp.code.slice(0, 150)}...</code>
                </pre>
                <div style={{ marginTop:8, display:'flex', justifyContent:'space-between', alignItems:'center' }}>
                  <div style={{ fontSize:10, color:'#6b7280' }}>
                    {new Date(comp.createdAt).toLocaleTimeString()}
                  </div>
                  <button
                    onClick={() => setPreviewComponent(comp)}
                    className="btn"
                    style={{ 
                      fontSize:11, 
                      padding:'4px 12px',
                      background:'#8b5cf6',
                      borderColor:'#8b5cf6'
                    }}
                  >
                    👁️ View Live
                  </button>
                </div>
              </div>
            ))}
          </div>
        </div>
      )}

      <GazeOverlay gazePoint={currentGaze} lockedElement={lockedElement} />

      {showSuggestions && (
        <AutoSuggestionPanel
          visible={!!currentGaze}
          gaze={currentGaze}
          focusedEl={focusedEl}
          onPick={(s) => {
            setSeedSuggestion(s)
            lockGazedElement()
            setShowInstructionPanel(true)
          }}
        />
      )}

      {showInstructionPanel && lockedElement && (
        <InstructionPanel
          onSubmit={handleInstructionSubmit}
          onClose={()=>{ setShowInstructionPanel(false); setLockedElement(null); setSeedSuggestion(undefined) }}
          elementRole={lockedElement.role}
          lastResult={lastResult}
          seedText={seedSuggestion}
        />
      )}
      
      {/* NEW: AI Component Generation Panel (Cal Hacks 12.0) */}
      <ComponentGenerationPanel
        visible={showComponentPanel}
        onClose={() => setShowComponentPanel(false)}
        onComponentGenerated={handleComponentGenerated}
        recentGazeData={recentGazeData}
      />
      
      {/* Live Component Preview Modal */}
      {previewComponent && (
        <LiveComponentPreview
          component={previewComponent}
          onClose={() => setPreviewComponent(null)}
        />
      )}
    </div>
  )
}<|MERGE_RESOLUTION|>--- conflicted
+++ resolved
@@ -8,13 +8,9 @@
 import { LiveComponentPreview } from '@/components/LiveComponentPreview'
 import NewPage from '@/pages/NewPage'
 import { parseInstruction } from '@/utils/nlpParser'
+import { parseInstructionSmart } from '../utils/nlpParser'
 import { applyIntent, captureStyles, revertStyles } from '@/utils/styleApplier'
-<<<<<<< HEAD
 import type { ElementLock, ComponentNode, GazePoint } from '@/types'
-=======
-import { parseInstructionSmart } from '../utils/nlpParser'
-import type { ElementLock } from '@/types'
->>>>>>> bad59e77
 
 export default function Index() {
   const {
